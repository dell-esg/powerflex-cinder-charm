#! /usr/bin/env python3

# Copyright 2024 Canonical Ltd
#
# Licensed under the Apache License, Version 2.0 (the "License");
# you may not use this file except in compliance with the License.
# You may obtain a copy of the License at
#
#  http://www.apache.org/licenses/LICENSE-2.0
#
# Unless required by applicable law or agreed to in writing, software
# distributed under the License is distributed on an "AS IS" BASIS,
# WITHOUT WARRANTIES OR CONDITIONS OF ANY KIND, either express or implied.
# See the License for the specific language governing permissions and
# limitations under the License.

from ops.main import main
from ops_openstack.plugins.classes import CinderStoragePluginCharm

import charmhelpers.core as ch_core

from charmhelpers.core.templating import render

import os, stat
from pathlib import Path
<<<<<<< HEAD


=======
>>>>>>> c8102a65

VOLUME_DRIVER = 'cinder.volume.drivers.dell_emc.powerflex.driver.PowerFlexDriver'
CONNECTOR_DIR = '/opt/emc/scaleio/openstack'
CONNECTOR_FILE = 'connector.conf'

class CinderPowerflexCharm(CinderStoragePluginCharm):
        
    PACKAGES = ['cinder-common']
    # Overriden from the parent. May be set depending on the charm's properties
    stateless = True
    # Actibe/Active configuration is not supported at this time
    active_actibe= False
    

    mandatory_config = [
        'san-ip', 'san-login', 'san-password'
    ]

    def __init__(self, *args, **kwargs):
        super().__init__(*args, **kwargs)
        self._stored.is_started = True

    def cinder_configuration(self, charm_config) -> 'list[tuple]':
        """Return the configuration to be set by cinder"""
        cget = charm_config.get

        volume_backend_name = cget('volume-backend-name')

        raw_options = [
            ('volume_driver', VOLUME_DRIVER),
            ('volume_backend_name', volume_backend_name),
            ('san_ip', cget('powerflexgw-ip')),
            ('san_login', cget('powerflexgw-login')),
            ('san_password', cget('powerflexgw-password')),
            ('powerflex_storage_pools', cget('powerflex-storage-pools')),
            ('powerflex_max_over_subscription_ratio', cget(
                'powerflex-max-over-subscription-ratio')),
            ('san_thin_provision', cget('powerflex-san-thin-provision')),
            ('powerflex_allow_migration_during_rebuild', cget(
                'powerflex-allow-migration-during-rebuild')),
            ('powerflex_allow_non_padded_volumes', cget(
                'powerflex-allow-non-padded-volumes')),
            ('powerflex_rest_server_port', cget('powerflex-rest-server-port')),
            ('powerflex_round_volume_capacity', cget(
                'powerflex-round-volume-capacity')),
            ('rest_api_connect_timeout', cget(
                'powerflex-rest-api-connect-timeout')),
            ('rest_api_read_timeout', cget(
                'powerflex-rest-api-read-timeout')),
            ('replication_device', cget('powerflex-replication-config'))
        ]
        
        options = [(x, y) for x, y in raw_options if y]
        return options
    
    def on_config(self, event):
        self.create_connector()
        self.update_status()

    def create_connector(self):
        """Create the connector.conf file and populate with data"""
        config = dict(self.framework.model.config)
<<<<<<< HEAD
        powerflex_backend = dict(self.cinder_configuration(config))
        powerflex_config = {}
        filename = os.path.join(CONNECTOR_DIR, CONNECTOR_FILE)
        ch_core.host.mkdir(CONNECTOR_DIR)

        filter_params = ['volume_backend_name', 'san_password']

        # If replication is enabled, add the filter to the filter_params list
        if 'replication_device' in powerflex_backend:
            filter_params.append('replication_device')

        for param in filter_params:
            if param in powerflex_backend:
                if param == 'replication_device':
                    # Extract the password from the content 'backendid:acme,san_ip:10.20.30.41,san_login:admin,san_password:password'   
                    powerflex_config['rep_san_password'] = powerflex_backend['replication_device'].split(',')[3].split(':')[1]
                else:
                    powerflex_config[param] = powerflex_backend[param]

        # Render the templates/connector.conf and create the /opt/emc/scaleio/openstack/connector.conf with root access only
        rendered_config = render(
            source = "connector.conf",
            target = filename,
            context = {'backends': powerflex_config},
=======
        powerflex_backends = self.cinder_configuration(config
        filename = os.path.join(CONNECTOR_DIR, CONNECTOR_FILE)
        ch_core.host.mkdir(CONNECTOR_DIR)

        rendered_config = render(
            source = "connector.conf",
            target = filename,
            context = {'backends': powerflex_backends},
>>>>>>> c8102a65
            perms = 0o600
            )
        

if __name__ == '__main__':
    main(CinderPowerflexCharm)<|MERGE_RESOLUTION|>--- conflicted
+++ resolved
@@ -23,13 +23,12 @@
 
 import os, stat
 from pathlib import Path
-<<<<<<< HEAD
 
 
-=======
->>>>>>> c8102a65
 
 VOLUME_DRIVER = 'cinder.volume.drivers.dell_emc.powerflex.driver.PowerFlexDriver'
+CONNECTOR_DIR = '/opt/emc/scaleio/openstack'
+CONNECTOR_FILE = 'connector.conf'
 CONNECTOR_DIR = '/opt/emc/scaleio/openstack'
 CONNECTOR_FILE = 'connector.conf'
 
@@ -90,7 +89,6 @@
     def create_connector(self):
         """Create the connector.conf file and populate with data"""
         config = dict(self.framework.model.config)
-<<<<<<< HEAD
         powerflex_backend = dict(self.cinder_configuration(config))
         powerflex_config = {}
         filename = os.path.join(CONNECTOR_DIR, CONNECTOR_FILE)
@@ -115,16 +113,6 @@
             source = "connector.conf",
             target = filename,
             context = {'backends': powerflex_config},
-=======
-        powerflex_backends = self.cinder_configuration(config
-        filename = os.path.join(CONNECTOR_DIR, CONNECTOR_FILE)
-        ch_core.host.mkdir(CONNECTOR_DIR)
-
-        rendered_config = render(
-            source = "connector.conf",
-            target = filename,
-            context = {'backends': powerflex_backends},
->>>>>>> c8102a65
             perms = 0o600
             )
         
