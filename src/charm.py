#! /usr/bin/env python3

# Copyright 2024 Canonical Ltd
#
# Licensed under the Apache License, Version 2.0 (the "License");
# you may not use this file except in compliance with the License.
# You may obtain a copy of the License at
#
#  http://www.apache.org/licenses/LICENSE-2.0
#
# Unless required by applicable law or agreed to in writing, software
# distributed under the License is distributed on an "AS IS" BASIS,
# WITHOUT WARRANTIES OR CONDITIONS OF ANY KIND, either express or implied.
# See the License for the specific language governing permissions and
# limitations under the License.

from ops.main import main
from ops_openstack.plugins.classes import CinderStoragePluginCharm

import charmhelpers.core as ch_core
from charmhelpers.core.hookenv import status_set, log

from charmhelpers.core.templating import render
from charmhelpers.core.host import service_running

import os, stat
from pathlib import Path
import subprocess

import pdb



VOLUME_DRIVER = 'cinder.volume.drivers.dell_emc.powerflex.driver.PowerFlexDriver'
CONNECTOR_DIR = '/opt/emc/scaleio/openstack'
CONNECTOR_FILE = 'connector.conf'
CONNECTOR_DIR = '/opt/emc/scaleio/openstack'
CONNECTOR_FILE = 'connector.conf'

class CinderPowerflexCharm(CinderStoragePluginCharm):
        
    PACKAGES = ['cinder-common']
    # Overriden from the parent. May be set depending on the charm's properties
    stateless = True
    # Actibe/Active configuration is not supported at this time
    active_actibe= False
    

    mandatory_config = [
        'san-ip', 'san-login', 'san-password'
    ]

    def __init__(self, *args, **kwargs):
        super().__init__(*args, **kwargs)
        self._stored.is_started = True

    def cinder_configuration(self, charm_config) -> 'list[tuple]':
        """Return the configuration to be set by cinder"""
        cget = charm_config.get

        volume_backend_name = cget('volume-backend-name')
        
        raw_options = [
            ('volume_driver', VOLUME_DRIVER),
            ('volume_backend_name', volume_backend_name),
            ('san_ip', cget('powerflexgw-ip')),
            ('san_login', cget('powerflexgw-login')),
            ('san_password', cget('powerflexgw-password')),
            ('powerflex_storage_pools', cget('powerflex-storage-pools')),
            ('powerflex_max_over_subscription_ratio', cget(
                'powerflex-max-over-subscription-ratio')),
            ('san_thin_provision', cget('powerflex-san-thin-provision')),
            ('powerflex_allow_migration_during_rebuild', cget(
                'powerflex-allow-migration-during-rebuild')),
            ('powerflex_allow_non_padded_volumes', cget(
                'powerflex-allow-non-padded-volumes')),
            ('powerflex_rest_server_port', cget('powerflex-rest-server-port')),
            ('powerflex_round_volume_capacity', cget(
                'powerflex-round-volume-capacity')),
            ('rest_api_connect_timeout', cget(
                'powerflex-rest-api-connect-timeout')),
            ('rest_api_read_timeout', cget(
                'powerflex-rest-api-read-timeout')),
            ('replication_device', cget('powerflex-replication-config'))
        ]
        
        options = [(x, y) for x, y in raw_options if y]
        return options
    
    def on_config(self, event):
        self.create_connector()
        self.install_sdc()
        self.update_status()

    def create_connector(self):
        """Create the connector.conf file and populate with data"""
        config = dict(self.framework.model.config)
        powerflex_backend = dict(self.cinder_configuration(config))
        powerflex_config = {}
        # Get cinder config stanza name.
        powerflex_config['cinder_name'] = self.framework.model.app.name
        filename = os.path.join(CONNECTOR_DIR, CONNECTOR_FILE)
        ch_core.host.mkdir(CONNECTOR_DIR)

        filter_params = ['san_password']

        # If replication is enabled, add the filter to the filter_params list
        if 'replication_device' in powerflex_backend:
            filter_params.append('replication_device')

        for param in filter_params:
            if param in powerflex_backend:
                if param == 'replication_device':
                    # Extract the password from the content 'backendid:acme,san_ip:10.20.30.41,san_login:admin,san_password:password'   
                    powerflex_config['rep_san_password'] = powerflex_backend['replication_device'].split(',')[3].split(':')[1]
                else:
                    powerflex_config[param] = powerflex_backend[param]

        # Render the templates/connector.conf and create the /opt/emc/scaleio/openstack/connector.conf with root access only
        log("Rendering connector.conf template with config {}".format(powerflex_config))
        rendered_config = render(
            source = "connector.conf",
            target = filename,
            context = {'backends': powerflex_config},
            perms = 0o600
            )
        
    def install_sdc(self):
        """Install the SDC debian package in order to get access to the PowerFlex volumes"""
<<<<<<< HEAD
        config = dict(self.framework.model.config)
        sdc_package_file = self.model.resources.fetch("sdc-deb-package")
=======
        
        
            # Yes
                # Get the DPKHG file
                
                # Run DPKG
                # Check the service was started successfully
            # No
                # Throws an error
        config = dict(self.framework.model.config)
        resource_path = self.model.resources.fetch("sdc-deb-package")
        pdb.set_trace()
        # Get the .deb file name from config file
        sdc_package_file = config['powerflex-sdc-deb-file']
>>>>>>> 816d2302
        # Check if the file exists
        if os.path.isfile(sdc_package_file):
            # Get the MDM IP from config file
            sdc_mdm_ips = config['powerflex-sdc-mdm-ips']
<<<<<<< HEAD
            # Install the SDC package
            install_cmd = f"sudo MDM_IP={sdc_mdm_ips} dpkg -i {sdc_package_file}" 
            log("Installing SDC kernel module with MDM(s) {}".format(sdc_mdm_ips))
            result = subprocess.run(install_cmd.split(), capture_output=True, text=True )
            exit_code = result.returncode
            if exit_code != 0:
                log("An error occured during the SDC installation: {}.".format(result.stderr),
                    level=ERROR)
            else:
                log("SDC installed successfully, stdout: {}".format(result.stdout))
                # Check if service scini is running
                if service_running("scini"):
                    log("SDC scini service running. SDC Installation complete.")
                else:
                    log("SDC scini service has encountered errors while starting", level=ERROR)
        else:
            log("The package required for SDC installation is missing.", level=ERROR)
               
=======
            install_cmd = f"MDM={sdc_mdm_ips} dpkg -i {sdc_package_file}" 
            subprocess.run(install_cmd.split(), shell=True)

            pass
        else:
            pass
        


        
        

        
>>>>>>> 816d2302

if __name__ == '__main__':
    main(CinderPowerflexCharm)<|MERGE_RESOLUTION|>--- conflicted
+++ resolved
@@ -25,6 +25,9 @@
 
 import os, stat
 from pathlib import Path
+import subprocess
+
+import pdb
 import subprocess
 
 import pdb
@@ -127,30 +130,12 @@
         
     def install_sdc(self):
         """Install the SDC debian package in order to get access to the PowerFlex volumes"""
-<<<<<<< HEAD
         config = dict(self.framework.model.config)
         sdc_package_file = self.model.resources.fetch("sdc-deb-package")
-=======
-        
-        
-            # Yes
-                # Get the DPKHG file
-                
-                # Run DPKG
-                # Check the service was started successfully
-            # No
-                # Throws an error
-        config = dict(self.framework.model.config)
-        resource_path = self.model.resources.fetch("sdc-deb-package")
-        pdb.set_trace()
-        # Get the .deb file name from config file
-        sdc_package_file = config['powerflex-sdc-deb-file']
->>>>>>> 816d2302
         # Check if the file exists
         if os.path.isfile(sdc_package_file):
             # Get the MDM IP from config file
             sdc_mdm_ips = config['powerflex-sdc-mdm-ips']
-<<<<<<< HEAD
             # Install the SDC package
             install_cmd = f"sudo MDM_IP={sdc_mdm_ips} dpkg -i {sdc_package_file}" 
             log("Installing SDC kernel module with MDM(s) {}".format(sdc_mdm_ips))
@@ -169,21 +154,6 @@
         else:
             log("The package required for SDC installation is missing.", level=ERROR)
                
-=======
-            install_cmd = f"MDM={sdc_mdm_ips} dpkg -i {sdc_package_file}" 
-            subprocess.run(install_cmd.split(), shell=True)
-
-            pass
-        else:
-            pass
-        
-
-
-        
-        
-
-        
->>>>>>> 816d2302
 
 if __name__ == '__main__':
     main(CinderPowerflexCharm)